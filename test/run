#!/usr/bin/env bash
# See README.md for info on running these tests.

<<<<<<< HEAD
=======
testEnvBlacklist() {
  local cache=$(mktmpdir)
  local env_dir=$(mktmpdir)
  echo 'tr_TR.UTF-8' > "$env_dir"/LANG
  echo 'safeVar' > "$env_dir"/SAFE
  compile "echo-lang" $cache $env_dir
  assertCaptured "safeVar"
  assertNotCaptured "tr_TR.UTF-8"
  assertCapturedSuccess
}

testPrePostBuildScripts() {
  compile "pre-post-build-scripts"
  assertCaptured "Running heroku-prebuild"
  assertCaptured "echo heroku-prebuild hook message"
  assertCaptured "Running heroku-postbuild"
  assertCaptured "echo heroku-postbuild hook message"
  assertCapturedSuccess

  compile "stable-node"
  assertNotCaptured "Running heroku-prebuild"
  assertNotCaptured "Running heroku-postbuild"
  assertCapturedSuccess
}

>>>>>>> c5db0676
testWarningsOnFailure() {
  compile "many-warnings"
  assertCaptured "troubleshooting-node-deploys"
  assertCaptured "node_modules checked into source"
  assertCaptured "has several known issues"
  assertNotCaptured "please submit a ticket"
  assertCapturedError
}

testMultipleRuns() {
  local compileDir=$(mktmpdir)
  local cacheDir=$(mktmpdir)

  cp -a test/fixtures/stable-node/. ${compileDir}
  compileDir "$compileDir" "$cacheDir"
  assertCapturedSuccess
  compileDir "$compileDir" "$cacheDir"
  assertCapturedSuccess
}

testDisableCache() {
  cache=$(mktmpdir)
  env_dir=$(mktmpdir)

  compile "node-modules-cache-1" $cache
  assertCaptured "lodash@1.0.0"
  assertEquals "1" "$(ls -1 $cache/node/node_modules | grep lodash | wc -l | tr -d ' ')"
  assertCapturedSuccess

  compile "node-modules-cache-2" $cache
  assertCaptured "lodash@1.0.0"
  assertCaptured "Saving 2 cacheDirectories"
  assertCapturedSuccess

  echo "false" > $env_dir/NODE_MODULES_CACHE
  compile "node-modules-cache-2" $cache $env_dir
  assertCaptured "lodash@1.3.1"
  assertNotCaptured "Saving 2 cacheDirectories"
  assertCapturedSuccess
}

testBowerAngularResolution() {
  compile "bower-angular-resolution"
  assertCaptured "Bower may need a resolution hint for angular"
  assertCapturedError
}

testUntrackedDependencies() {
  compile "missing-grunt"
  assertCaptured "Grunt may not be tracked in package.json"
  assertCapturedError
}

testBadJson() {
  compile "bad-json"
  assertCaptured "Build failed"
  assertCaptured "We're sorry this build is failing"
  assertNotCaptured "Installing binaries"
  assertCapturedError 1 "Unable to parse"
}

testNodeModulesCached() {
  cache=$(mktmpdir)

  compile "caching" $cache
  assertCaptured "Saving 2 cacheDirectories (default)"
  assertCaptured "- node_modules"
  assertCaptured "- bower_components (nothing to cache)"
  assertEquals "1" "$(ls -1 $cache/node | grep node_modules | wc -l | tr -d ' ')"
  assertCapturedSuccess
}

testBuildWithUserCacheDirectoriesCamel() {
  cache=$(mktmpdir)

  compile "cache-directories-camel" $cache
  assertCaptured "- non/existent (nothing to cache)"
  assertEquals "1" "$(ls -1 $cache/node/server | grep node_modules | wc -l | tr -d ' ')"
  assertEquals "1" "$(ls -1 $cache/node/client | grep node_modules | wc -l | tr -d ' ')"
  assertCapturedSuccess

  compile "cache-directories-camel" $cache
  assertCaptured "Loading 3 from cacheDirectories"
  assertCaptured "- server/node_modules"
  assertCaptured "- client/node_modules"
  assertCaptured "- non/existent (not cached - skipping)"
  assertCapturedSuccess
}

testConcurrency1X() {
  LOG_CONCURRENCY=true MEMORY_AVAILABLE=512 capture $(pwd)/profile/nodejs.sh
  assertCaptured "Detected 512 MB available memory, 512 MB limit per process (WEB_MEMORY)"
  assertCaptured "Recommending WEB_CONCURRENCY=1"
  assertCapturedSuccess
}

testConcurrency2X() {
  LOG_CONCURRENCY=true MEMORY_AVAILABLE=1024 capture $(pwd)/profile/nodejs.sh
  assertCaptured "Detected 1024 MB available memory, 512 MB limit per process (WEB_MEMORY)"
  assertCaptured "Recommending WEB_CONCURRENCY=2"
  assertCapturedSuccess
}

testConcurrencyPerformanceM() {
  LOG_CONCURRENCY=true MEMORY_AVAILABLE=2560 capture $(pwd)/profile/nodejs.sh
  assertCaptured "Detected 2560 MB available memory, 512 MB limit per process (WEB_MEMORY)"
  assertCaptured "Recommending WEB_CONCURRENCY=5"
  assertCapturedSuccess
}

testConcurrencyPerformanceL() {
   LOG_CONCURRENCY=true MEMORY_AVAILABLE=14336 capture $(pwd)/profile/nodejs.sh
   assertCaptured "Detected 14336 MB available memory, 512 MB limit per process (WEB_MEMORY)"
   assertCaptured "Recommending WEB_CONCURRENCY=28"
   assertCapturedSuccess
}

testConcurrencyCustomLimit() {
  LOG_CONCURRENCY=true MEMORY_AVAILABLE=1024 WEB_MEMORY=256 capture $(pwd)/profile/nodejs.sh
  assertCaptured "Detected 1024 MB available memory, 256 MB limit per process (WEB_MEMORY)"
  assertCaptured "Recommending WEB_CONCURRENCY=4"
  assertCapturedSuccess
}

testConcurrencySaneMaximum() {
  LOG_CONCURRENCY=true MEMORY_AVAILABLE=6144 WEB_MEMORY=32 capture $(pwd)/profile/nodejs.sh
  assertCaptured "Detected 6144 MB available memory, 32 MB limit per process (WEB_MEMORY)"
  assertCaptured "Recommending WEB_CONCURRENCY=32"
  assertCapturedSuccess
}

testInvalidNode() {
  compile "invalid-node"
  assertCaptured "Downloading and installing node 0.11.33"
  assertCaptured "Unable to download node 0.11.33"
  assertCapturedError
}

testInvalidIo() {
  compile "invalid-io"
  assertCaptured "Downloading and installing iojs 2.0.99"
  assertCaptured "Unable to download iojs 2.0.99"
  assertCapturedError
}

testBuildWithCache() {
  cache=$(mktmpdir)

  compile "stable-node" $cache
  assertCaptured "Skipping cache restore (new runtime"
  assertEquals "1" "$(ls -1 $cache/node | grep node_modules | wc -l | tr -d ' ')"
  assertCapturedSuccess

  compile "stable-node" $cache
  assertNotCaptured "- node_modules (not cached - skipping)"
  assertCapturedSuccess

  rm -rf "$cache/node/node_modules"
  compile "stable-node" $cache
  assertCaptured "- node_modules (not cached - skipping)"
  assertCapturedSuccess
}

testSignatureInvalidation() {
  cache=$(mktmpdir)
  env_dir=$(mktmpdir)

  compile "node-0.12.6" $cache
  assertCaptured "Downloading and installing node 0.12.6"
  assertCapturedSuccess

  compile "node-0.12.7" $cache
  assertCaptured "Downloading and installing node 0.12.7"
  assertCaptured "Skipping cache restore (new runtime"
  assertCapturedSuccess
}

testModulesCheckedIn() {
  cache=$(mktmpdir)
  compile "modules-checked-in" $cache
  assertCapturedSuccess

  compile "modules-checked-in" $cache
  assertCaptured "Prebuild detected"
  assertCaptured "Rebuilding any native modules"
  assertCaptured "(preinstall script)"
  assertCaptured "Installing any new modules"
  assertCaptured "(postinstall script)"
  assertNotCaptured "Pruning any extraneous modules"
  assertCapturedSuccess
}

testDetectWithPackageJson() {
  detect "stable-node"
  assertCaptured "Node.js"
  assertCapturedSuccess
}

testDetectWithoutPackageJson() {
  detect "no-package-json"
  assertCapturedError 1 ""
}

testIoJs() {
  compile "iojs"
  assertCaptured "engines.iojs (package.json):  1.0."
  assertCaptured "Downloading and installing iojs 1.0."
  assertNotCaptured "Downloading and installing npm"
  assertCapturedSuccess
}

testNoVersion() {
  compile "no-version"
  assertCaptured "engines.node (package.json):  unspecified"
  assertCaptured "Resolving node version (latest stable) via semver.io"
  assertCaptured "Downloading and installing node 5."
  assertCapturedSuccess
}

testSpecificVersion() {
  compile "specific-version"
  assertNotCaptured "Resolving node version"
  assertCaptured "Downloading and installing node 0.10.29"
  assertCaptured "Using default npm version: 1.4.14"
  assertCapturedSuccess
}

testStableVersion() {
  compile "stable-node"
  assertCaptured "Downloading and installing node 0.10."
  assertNotCaptured "We're sorry this build is failing"
  assertCapturedSuccess
}

testUnstableVersion() {
  compile "unstable-version"
  assertCaptured "Resolving node version 0.11.x via semver.io"
  assertCaptured "Downloading and installing node 0.11."
  assertCapturedSuccess
}

testOldNpm() {
  compile "old-npm"
  assertCaptured "This version of npm (1.2.8000) has several known issues - consider upgrading to the latest release (3."
  assertNotCaptured "integer expression expected"
  assertCapturedError
}

testOldNpm2() {
  compile "failing-build"
  assertCaptured "This version of npm (1.4.28) has several known issues"
}

testNonexistentNpm() {
  compile "nonexistent-npm"
  assertCaptured "version not found: npm@1.1.65"
  assertCapturedError 1 ""
}

testSameNpm() {
  compile "same-npm"
  assertCaptured "npm 1.4.28 already installed"
  assertCapturedSuccess
}

testNpmVersionRange() {
  compile "npm-version-range"
  assertCaptured "Resolving npm version"
  assertCaptured "installing npm 1.4."
  assertCapturedSuccess
}

testNpmVersionSpecific() {
  compile "npm-version-specific"
  assertCaptured "installing npm 2.1.11"
  assertNotCaptured "Resolving npm version"
  assertNotCaptured "WARNING"
  assertCapturedSuccess
}

testFailingBuild() {
  compile "failing-build"
  assertCaptured "Building dependencies"
  assertCaptured "Build failed"
  assertCaptured "We're sorry this build is failing"
  assertNotCaptured "Checking startup method"
  assertCapturedError 1 ""
}

testTicketOnFailure() {
  compile "invalid-dependency"
  assertCaptured "troubleshooting-node-deploys"
  assertCaptured "please submit a ticket"
  assertNotCaptured "possible problems"
  assertCapturedError
}

testInfoEmpty() {
  compile "info-empty"
  assertCaptured "engines.node (package.json):  unspecified"
  assertCaptured "engines.npm (package.json):   unspecified"
  assertCaptured "Installing node modules (package.json)"
  assertCapturedSuccess
}

testDangerousRangeStar() {
  compile "dangerous-range-star"
  assertCaptured "Dangerous semver range"
  assertCaptured "Resolving node version * via semver.io"
  assertCaptured "Downloading and installing node 5."
  assertCapturedError
}

testDangerousRangeGreaterThan() {
  compile "dangerous-range-greater-than"
  assertCaptured "Dangerous semver range"
  assertCaptured "Resolving node version >0.4 via semver.io"
  assertCaptured "Downloading and installing node 5."
  assertCapturedError
}

testRangeWithSpace() {
  compile "range-with-space"
  assertCaptured "Resolving node version >= 0.8.x via semver.io"
  assertCaptured "Downloading and installing node 5."
  assertCapturedSuccess
}

testInvalidDependency() {
  compile "invalid-dependency"
  assertCaptured "npm ERR! 404"
  assertCapturedError 1 ""
}

testBuildWithUserCacheDirectories() {
  cache=$(mktmpdir)

  compile "cache-directories" $cache
  assertCaptured "Saving 2 cacheDirectories"
  assertEquals "1" "$(ls -1 $cache/node | grep bower_components | wc -l | tr -d ' ')"
  assertEquals "1" "$(ls -1 $cache/node | grep node_modules | wc -l | tr -d ' ')"
  assertCapturedSuccess

  compile "cache-directories" $cache
  assertCaptured "Loading 2 from cacheDirectories"
  assertCaptured "- node_modules"
  assertCaptured "- bower_components"
  assertCapturedSuccess
}

testUserConfig() {
  compile "userconfig"
  assertCaptured "www.google.com"
  assertCaptured "registry error"
  assertCapturedError 1 ""
}

testDefaultProcType() {
  release "stable-node"
  assertCaptured "web: npm start"
  assertCapturedSuccess
}

testDynamicProcfile() {
  compile "dynamic-procfile"
  assertFileContains "web: node index.js customArg" "${compile_dir}/Procfile"
  assertCapturedSuccess
}

testEnvVars() {
  env_dir=$(mktmpdir)
  echo "false" > $env_dir/NPM_CONFIG_PRODUCTION
  compile "stable-node" "$(mktmpdir)" $env_dir
  assertCaptured "NPM_CONFIG_PRODUCTION=false"
  assertCapturedSuccess
}

testNoEnvVars() {
  env_dir=$(mktmpdir)
  compile "stable-node" "$(mktmpdir)" $env_dir
  assertCaptured "NPM_CONFIG_PRODUCTION=true"
  assertCapturedSuccess
}

testNonFileEnvVars() {
  export NPM_CONFIG_FOO=bar
  export NPM_CONFIG_PRODUCTION=false
  compile "stable-node"
  assertCaptured "NPM_CONFIG_FOO=bar"
  assertCaptured "NPM_CONFIG_PRODUCTION=false"
  assertCapturedSuccess
  unset NPM_CONFIG_FOO
  unset NPM_CONFIG_PRODUCTION
}

testNoDevDependencies() {
  compile "dev-dependencies"
  assertNotCaptured "lodash"
  assertCapturedSuccess
}

testDevDependencies() {
  env_dir=$(mktmpdir)
  echo "false" > $env_dir/NPM_CONFIG_PRODUCTION
  compile "dev-dependencies" "$(mktmpdir)" $env_dir
  assertCaptured "lodash"
  assertCapturedSuccess
}

testOptionalDependencies() {
  env_dir=$(mktmpdir)
  compile "optional-dependencies" "$(mktmpdir)" $env_dir
  assertNotCaptured "NPM_CONFIG_OPTIONAL"
  assertCaptured "less"
  assertCaptured "mime"
  assertCaptured "mkdirp"
  assertCaptured "clean-css"
  assertCaptured "request"
  assertCapturedSuccess
}

testNoOptionalDependencies() {
  env_dir=$(mktmpdir)
  echo "false" > $env_dir/NPM_CONFIG_OPTIONAL
  compile "optional-dependencies" "$(mktmpdir)" $env_dir
  assertCaptured "NPM_CONFIG_OPTIONAL=false"
  assertCaptured "less"
  assertNotCaptured "mime"
  assertNotCaptured "mkdirp"
  assertNotCaptured "clean-css"
  assertNotCaptured "request"
  assertCapturedSuccess
}

testNpmrc() {
  compile "dev-dependencies"
  assertNotCaptured "lodash"
  assertCapturedSuccess

  compile "dev-dependencies-npmrc"
  assertCaptured "lodash"
  assertCapturedSuccess
}

testShrinkwrap() {
  compile "shrinkwrap"
  assertCaptured "express@4.10.4"
  assertCaptured "lodash@2.4.0"
  assertNotCaptured "mocha"
  assertCapturedSuccess
}

testProfileExport() {
  compile "stable-node"
  assertCaptured "Creating runtime environment"
  assertFileContains "export PATH=\"\$HOME/.heroku/node/bin:\$PATH:\$HOME/bin:\$HOME/node_modules/.bin\"" "${compile_dir}/.profile.d/nodejs.sh"
  assertFileContains "export NODE_HOME=\"\$HOME/.heroku/node\"" "${compile_dir}/.profile.d/nodejs.sh"
  assertCapturedSuccess
}

testMultiExport() {
  compile "stable-node"
  assertFileContains "export PATH=" "${bp_dir}/export"
  assertFileContains "/.heroku/node/bin" "${bp_dir}/export"
  assertFileContains "/node_modules/.bin" "${bp_dir}/export"
  assertFileContains "export NODE_HOME=" "${bp_dir}/export"
  assertFileContains "/.heroku/node\"" "${bp_dir}/export"
  assertCapturedSuccess
}

# Utils

pushd $(dirname 0) >/dev/null
popd >/dev/null

source $(pwd)/test/utils

mktmpdir() {
  dir=$(mktemp -t testXXXXX)
  rm -rf $dir
  mkdir $dir
  echo $dir
}

detect() {
  capture $(pwd)/bin/detect $(pwd)/test/fixtures/$1
}

compile_dir=""

default_process_types_cleanup() {
  file="/tmp/default_process_types"
  if [ -f "$file" ]; then
    rm "$file"
  fi
}

compile() {
  default_process_types_cleanup
  bp_dir=$(mktmpdir)
  compile_dir=$(mktmpdir)
  cp -a $(pwd)/* ${bp_dir}
  cp -a ${bp_dir}/test/fixtures/$1/. ${compile_dir}
  capture ${bp_dir}/bin/compile ${compile_dir} ${2:-$(mktmpdir)} $3
}

compileDir() {
  default_process_types_cleanup

  local bp_dir=$(mktmpdir)
  local compile_dir=${1:-$(mktmpdir)}
  local cache_dir=${2:-$(mktmpdir)}
  local env_dir=$3

  cp -a $(pwd)/* ${bp_dir}
  capture ${bp_dir}/bin/compile ${compile_dir} ${cache_dir} ${env_dir}
}

release() {
  bp_dir=$(mktmpdir)
  cp -a $(pwd)/* ${bp_dir}
  capture ${bp_dir}/bin/release ${bp_dir}/test/fixtures/$1
}

assertFile() {
  assertEquals "$1" "$(cat ${compile_dir}/$2)"
}

source $(pwd)/test/shunit2<|MERGE_RESOLUTION|>--- conflicted
+++ resolved
@@ -1,8 +1,6 @@
 #!/usr/bin/env bash
 # See README.md for info on running these tests.
 
-<<<<<<< HEAD
-=======
 testEnvBlacklist() {
   local cache=$(mktmpdir)
   local env_dir=$(mktmpdir)
@@ -28,7 +26,6 @@
   assertCapturedSuccess
 }
 
->>>>>>> c5db0676
 testWarningsOnFailure() {
   compile "many-warnings"
   assertCaptured "troubleshooting-node-deploys"
