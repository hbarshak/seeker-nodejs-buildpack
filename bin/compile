#!/usr/bin/env bash

set -e            # fail fast
set -o pipefail   # don't ignore exit codes when piping output
# set -x          # enable debugging

# Configure directories
build_dir=$1
cache_dir=$2
env_dir=$3
bp_dir=$(cd $(dirname $0); cd ..; pwd)

<<<<<<< HEAD
# CF Common
BUILDPACK_PATH=$bp_dir
export BUILDPACK_PATH
source $bp_dir/compile-extensions/lib/common
# END CF Common
=======
# Fix leak
unset GIT_DIR
>>>>>>> d04d0f07

# Load some convenience functions like status(), echo(), and indent()
source $bp_dir/bin/common.sh

# Output npm debug info on error
trap cat_npm_debug_log ERR

# Look in package.json's engines.node field for a semver range
semver_range=$(cat $build_dir/package.json | $bp_dir/vendor/jq -r .engines.node)

# Resolve node version using semver.io
if test -d $BUILDPACK_PATH/dependencies
then
  node_version=$($bp_dir/bin/node $bp_dir/lib/version_resolver.js "$semver_range")
else
  node_version=$(curl --silent --get --data-urlencode "range=${semver_range}" https://semver.io/node/resolve)
fi

# Recommend using semver ranges in a safe manner
if [ "$semver_range" == "null" ]; then
  protip "Specify a node version in package.json"
  semver_range=""
elif [ "$semver_range" == "*" ]; then
  protip "Avoid using semver ranges like '*' in engines.node"
elif [ ${semver_range:0:1} == ">" ]; then
  protip "Avoid using semver ranges starting with '>' in engines.node"
fi

# Output info about requested range and resolved node version
if [ "$semver_range" == "" ]; then
  status "Defaulting to latest stable node: $node_version"
else
  status "Requested node range:  $semver_range"
  status "Resolved node version: $node_version"
fi

# Download node from Heroku's S3 mirror of nodejs.org/dist
status "Downloading and installing node"
node_url="http://s3pository.heroku.com/node/v$node_version/node-v$node_version-linux-x64.tar.gz"
curl $node_url -s -o - | tar xzf - -C $build_dir

# Move node (and npm) into ./vendor and make them executable
mkdir -p $build_dir/vendor
mv $build_dir/node-v$node_version-linux-x64 $build_dir/vendor/node
chmod +x $build_dir/vendor/node/bin/*
PATH=$build_dir/vendor/node/bin:$PATH

# Run subsequent node/npm commands from the build path
cd $build_dir

# If node_modules directory is checked into source control then
# rebuild any native deps. Otherwise, restore from the build cache.
if test -d $build_dir/node_modules; then
  status "Found existing node_modules directory; skipping cache"
  status "Rebuilding any native dependencies"
  npm rebuild 2>&1 | indent
elif test -d $cache_dir/node/node_modules; then
  status "Restoring node_modules directory from cache"
  cp -r $cache_dir/node/node_modules $build_dir/

  status "Pruning cached dependencies not specified in package.json"
  npm prune 2>&1 | indent

  if test -f $cache_dir/node/.heroku/node-version && [ $(cat $cache_dir/node/.heroku/node-version) != "$node_version" ]; then
    status "Node version changed since last build; rebuilding dependencies"
    npm rebuild 2>&1 | indent
  fi

fi

# Scope config var availability only to `npm install`
(
  if [ -d "$env_dir" ]; then
    status "Exporting config vars to environment"
    export_env_dir $env_dir
  fi

  status "Installing dependencies"
  # Make npm output to STDOUT instead of its default STDERR
  npm install --userconfig $build_dir/.npmrc --production 2>&1 | indent
)

# Persist goodies like node-version in the slug
mkdir -p $build_dir/.heroku

# Save resolved node version in the slug for later reference
echo $node_version > $build_dir/.heroku/node-version

# Purge node-related cached content, being careful not to purge the top-level
# cache, for the sake of heroku-buildpack-multi apps.
rm -rf $cache_dir/node_modules # (for apps still on the older caching strategy)
rm -rf $cache_dir/node
mkdir -p $cache_dir/node

# If app has a node_modules directory, cache it.
if test -d $build_dir/node_modules; then
  status "Caching node_modules directory for future builds"
  cp -r $build_dir/node_modules $cache_dir/node
fi

# Copy goodies to the cache
cp -r $build_dir/.heroku $cache_dir/node

status "Cleaning up node-gyp and npm artifacts"
rm -rf "$build_dir/.node-gyp"
rm -rf "$build_dir/.npm"

# If Procfile is absent, try to create one using `npm start`
if [ ! -e $build_dir/Procfile ]; then
  npm_start=$(cat $build_dir/package.json | $bp_dir/vendor/jq -r .scripts.start)

  # If `scripts.start` is set in package.json, or a server.js file
  # is present in the app root, then create a default Procfile
  if [ "$npm_start" != "null" ] || [ -f $build_dir/server.js ]; then
    status "No Procfile found; Adding npm start to new Procfile"
    echo "web: npm start" > $build_dir/Procfile
  else
    status "Procfile not found and npm start script is undefined"
    protip "Create a Procfile or specify a start script in package.json"
  fi
fi

# Update the PATH
status "Building runtime environment"
mkdir -p $build_dir/.profile.d
echo "export PATH=\"\$HOME/vendor/node/bin:\$HOME/bin:\$HOME/node_modules/.bin:\$PATH\";" > $build_dir/.profile.d/nodejs.sh<|MERGE_RESOLUTION|>--- conflicted
+++ resolved
@@ -10,16 +10,14 @@
 env_dir=$3
 bp_dir=$(cd $(dirname $0); cd ..; pwd)
 
-<<<<<<< HEAD
 # CF Common
 BUILDPACK_PATH=$bp_dir
 export BUILDPACK_PATH
 source $bp_dir/compile-extensions/lib/common
 # END CF Common
-=======
+
 # Fix leak
 unset GIT_DIR
->>>>>>> d04d0f07
 
 # Load some convenience functions like status(), echo(), and indent()
 source $bp_dir/bin/common.sh
